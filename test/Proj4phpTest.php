<?php

include(__DIR__ . "/../vendor/autoload.php");

use proj4php\Point;
use proj4php\Proj;
use proj4php\Proj4php;

error_reporting(E_ALL);
ini_set('display_errors', 1);

if (!class_exists('\PHPUnit_Framework_TestCase') && class_exists('\PHPUnit\Framework\TestCase')) {
    class_alias('\PHPUnit\Framework\TestCase', '\PHPUnit_Framework_TestCase');
}

class Proj4phpTest extends PHPUnit_Framework_TestCase
{
    public function testTransform()
    {
        $proj4     = new Proj4php();

        $projL93   = new Proj('EPSG:2154', $proj4);
        $projWGS84 = new Proj('EPSG:4326', $proj4);
        $projLI    = new Proj('EPSG:27571', $proj4);
        $projLSud  = new Proj('EPSG:27563', $proj4);
        $projL72   = new Proj('EPSG:31370', $proj4);
        $proj25833 = new Proj('EPSG:25833', $proj4);
        $proj31468 = new Proj('EPSG:31468', $proj4);
        $proj5514  = new Proj('EPSG:5514', $proj4);
        $proj28992 = new Proj('EPSG:28992', $proj4);
        $projCassini = new Proj('EPSG:28191', $proj4);
        $projlaea  = new Proj('+proj=laea +lat_0=90 +lon_0=0 +x_0=0 +y_0=0 +datum=WGS84 +units=m +no_defs', $proj4);
        $proj3825 = new Proj('EPSG:3825', $proj4); //TWD97 / TM2 zone 119
        $proj3826 = new Proj('EPSG:3826', $proj4); //TWD97 / TM2 zone 121
        $proj3827 = new Proj('EPSG:3827', $proj4); //TWD67 / TM2 zone 119
        $proj3828 = new Proj('EPSG:3828', $proj4); //TWD67 / TM2 zone 121
<<<<<<< HEAD
        $proj27200 = new Proj('EPSG:27200', $proj4);
=======
        $proj27200 = new Proj('EPSG:27200', $proj4); // PR #61
>>>>>>> 96f056f4

        // GPS
        // latitude        longitude
        // 48,831938       2,355781
        // 48°49'54.977''  2°21'20.812''
        //
        // L93
        // 652709.401   6859290.946
        //
        // LI
        // 601413.709   1125717.730
        //

        $pointSrc  = new Point('652709.401', '6859290.946', $projL93);
        $pointDest = $proj4->transform($projWGS84, $pointSrc);

        $pointSrc  = $pointDest;
        $pointDest = $proj4->transform($projLSud, $pointSrc);

        $pointSrc  = $pointDest;
        $pointDest = $proj4->transform($projWGS84, $pointSrc);

        $pointSrc  = $pointDest;
        $pointDest = $proj4->transform($projLI, $pointSrc);

        $pointSrc  = $pointDest;
        $pointDest = $proj4->transform($projL93, $pointSrc);

        $pointSrc  = new Point('177329.253543', '58176.702191');
        $pointDest = $proj4->transform($projL72, $projWGS84, $pointSrc);

        $pointSrc  = $pointDest;
        $pointDest = $proj4->transform($projWGS84, $projL72, $pointSrc);

        $pointSrc  = $pointDest;
        $pointDest = $proj4->transform($projL72, $proj25833, $pointSrc);

        $pointSrc  = $pointDest;
        $pointDest = $proj4->transform($proj25833, $projWGS84, $pointSrc);

        $pointSrc  = $pointDest;
        $pointDest = $proj4->transform($projWGS84, $proj31468, $pointSrc);

        $pointSrc  = new Point('-868208.53', '-1095793.57');
        $pointDest = $proj4->transform($proj5514, $projWGS84, $pointSrc);

        $pointSrc  = $pointDest;
        $pointDest = $proj4->transform($projWGS84, $proj5514, $pointSrc);

        $pointSrc = new Point('148312.237261','457869.280549');
        $pointDest = $proj4->transform($proj28992,$projWGS84,$pointSrc);

        $pointSrc = $pointDest;
        $pointDest = $proj4->transform($projWGS84,$proj28992,$pointSrc);

        $pointSrc = new Point('317571.670235','78079.744775');
        $pointDest = $proj4->transform($projCassini,$projWGS84,$pointSrc);

        $pointSrc = new Point('-755703.994303','-704542.847453');
        $pointDest = $proj4->transform($projlaea,$projWGS84,$pointSrc);
        
        // TWD97 / TM2 zone 119
        $pointSrc = new Point('181688.209','2705952.753');
        $pointDest = $proj4->transform($proj3825,$projWGS84,$pointSrc);

        $pointSrc = $pointDest;
        $pointDest = $proj4->transform($projWGS84,$proj3825,$pointSrc);

        // TWD97 / TM2 zone 121
        $pointSrc = new Point('248170.787','2652129.936');
        $pointDest = $proj4->transform($proj3826,$projWGS84,$pointSrc);

        $pointSrc = $pointDest;
        $pointDest = $proj4->transform($projWGS84,$proj3826,$pointSrc);

        // TWD67 / TM2 zone 119
        $pointSrc = new Point('170900', '2701500');
        $pointDest = $proj4->transform($proj3827,$projWGS84,$pointSrc);

        $pointSrc = $pointDest;
        $pointDest = $proj4->transform($projWGS84,$proj3827,$pointSrc);

        // TWD67 / TM2 zone 121
        $pointSrc = new Point('247342.198','2652335.851');
        $pointDest = $proj4->transform($proj3828,$projWGS84,$pointSrc);

        $pointSrc = $pointDest;
        $pointDest = $proj4->transform($projWGS84,$proj3828,$pointSrc);

<<<<<<< HEAD
        // For PR #2
=======
        // For Issue #61
>>>>>>> 96f056f4
        $pointSrc = new Point('6409770.613969509', '2701435.4371613124');
        $pointDest = $proj4->transform($proj27200,$projWGS84,$pointSrc);

        $pointSrc = $pointDest;
        $pointDest = $proj4->transform($projWGS84,$proj27200,$pointSrc);
    }

    /**
     * @runInSeparateProcess
     */
    public function testParseInlineWKTCode()
    {
        $proj4 = new Proj4php();

        //for lcc these are the public variables that should completley define the projection.
        $compare=array( 'lat0'=>'', 'lat1'=>'', 'lat2'=>'', 'k0'=>'', 'a'=>'',  'b'=>'', 'e'=>'', 'title'=>'', 'long0'=>'', 'x0'=>'', 'y0'=>'');

        $proj4->addDef('EPSG:32040', '+proj=lcc +lat_1=28.38333333333333 +lat_2=30.28333333333333 +lat_0=27.83333333333333 +lon_0=-99 +x_0=609601.2192024384 +y_0=0 +ellps=clrk66 +datum=NAD27 +to_meter=0.3048006096012192 +no_defs');

        $projNAD27Inline = new Proj('PROJCS["NAD27 / Texas South Central",GEOGCS["NAD27",DATUM["North_American_Datum_1927",SPHEROID["Clarke 1866",6378206.4,294.9786982138982,AUTHORITY["EPSG","7008"]],AUTHORITY["EPSG","6267"]],PRIMEM["Greenwich",0,AUTHORITY["EPSG","8901"]],UNIT["degree",0.01745329251994328,AUTHORITY["EPSG","9122"]],AUTHORITY["EPSG","4267"]],UNIT["US survey foot",0.3048006096012192,AUTHORITY["EPSG","9003"]],PROJECTION["Lambert_Conformal_Conic_2SP"],PARAMETER["standard_parallel_1",28.38333333333333],PARAMETER["standard_parallel_2",30.28333333333333],PARAMETER["latitude_of_origin",27.83333333333333],PARAMETER["central_meridian",-99],PARAMETER["false_easting",2000000],PARAMETER["false_northing",0],AUTHORITY["EPSG","32040"],AXIS["X",EAST],AXIS["Y",NORTH]]',$proj4);
        $projNAD27=new Proj('EPSG:32040', $proj4);

        $this->assertEquals(array_intersect_key(get_object_vars($projNAD27), $compare), array_intersect_key(get_object_vars($projNAD27Inline), $compare));

        //$proj4->addDef("EPSG:31370","+proj=lcc +lat_1=51.16666723333333 +lat_2=49.8333339 +lat_0=90 +lon_0=4.367486666666666 +x_0=150000.013 +y_0=5400088.438 +ellps=intl +towgs84=106.869,-52.2978,103.724,-0.33657,0.456955,-1.84218,1 +units=m +no_defs");
        $projBelge72Inline = new Proj('PROJCS["Belge 1972 / Belgian Lambert 72",GEOGCS["Belge 1972",DATUM["Reseau_National_Belge_1972",SPHEROID["International 1924",6378388,297,AUTHORITY["EPSG","7022"]],TOWGS84[106.869,-52.2978,103.724,-0.33657,0.456955,-1.84218,1],AUTHORITY["EPSG","6313"]],PRIMEM["Greenwich",0,AUTHORITY["EPSG","8901"]],UNIT["degree",0.01745329251994328,AUTHORITY["EPSG","9122"]],AUTHORITY["EPSG","4313"]],UNIT["metre",1,AUTHORITY["EPSG","9001"]],PROJECTION["Lambert_Conformal_Conic_2SP"],PARAMETER["standard_parallel_1",51.16666723333333],PARAMETER["standard_parallel_2",49.8333339],PARAMETER["latitude_of_origin",90],PARAMETER["central_meridian",4.367486666666666],PARAMETER["false_easting",150000.013],PARAMETER["false_northing",5400088.438],AUTHORITY["EPSG","31370"],AXIS["X",EAST],AXIS["Y",NORTH]]',$proj4);
        $projBelge72 = new Proj('EPSG:31370',$proj4);

        $this->assertEquals(array_intersect_key(get_object_vars($projBelge72), $compare), array_intersect_key(get_object_vars($projBelge72Inline), $compare));

        $proj4::$wktProjections["Lambert_Conformal_Conic"] = "lcc";
        $projL93Inline = new Proj('PROJCS["RGF93 / Lambert-93",GEOGCS["RGF93",DATUM["D_RGF_1993",SPHEROID["GRS_1980",6378137,298.257222101]],PRIMEM["Greenwich",0],UNIT["Degree",0.017453292519943295]],PROJECTION["Lambert_Conformal_Conic"],PARAMETER["standard_parallel_1",49],PARAMETER["standard_parallel_2",44],PARAMETER["latitude_of_origin",46.5],PARAMETER["central_meridian",3],PARAMETER["false_easting",700000],PARAMETER["false_northing",6600000],UNIT["Meter",1]]', $proj4);
        $projL93 = new Proj('EPSG:2154', $proj4);

        $this->assertEquals(array_intersect_key(get_object_vars($projL93), $compare), array_intersect_key(get_object_vars($projL93Inline), $compare));
   
        // for wgs84, points are lat/lng, so both functions return the input (identity transform)
        $projWGS84Inline      = new Proj('GEOGCS["GCS_WGS_1984",DATUM["D_WGS_1984",SPHEROID["WGS_1984",6378137,298.257223563]],PRIMEM["Greenwich",0],UNIT["Degree",0.017453292519943295]]', $proj4);
        $projWGS84       = new Proj('EPSG:4326', $proj4);

        $this->assertEquals('proj4php\LongLat', (get_class($projWGS84Inline->projection)));
        $this->assertEquals('proj4php\LongLat', (get_class($projWGS84->projection)));

        $compare=array('e0'=>'', 'e1'=>'', 'e2'=>'', 'e3'=>'', 'ml0'=>'');

        $proj4->addDef("EPSG:27700",'+proj=tmerc +lat_0=49 +lon_0=-2 +k=0.9996012717 +x_0=400000 +y_0=-100000 +ellps=airy +datum=OSGB36 +units=m +no_defs');
        $projOSGB36Inline = new Proj('PROJCS["OSGB 1936 / British National Grid",GEOGCS["OSGB 1936",DATUM["D_OSGB_1936",SPHEROID["Airy_1830",6377563.396,299.3249646]],PRIMEM["Greenwich",0],UNIT["Degree",0.017453292519943295]],PROJECTION["Transverse_Mercator"],PARAMETER["latitude_of_origin",49],PARAMETER["central_meridian",-2],PARAMETER["scale_factor",0.9996012717],PARAMETER["false_easting",400000],PARAMETER["false_northing",-100000],UNIT["Meter",1]]',$proj4);
        $projOSGB36 = new Proj('EPSG:27700',$proj4);
        $this->assertEquals(array_intersect_key(get_object_vars($projOSGB36), $compare), array_intersect_key(get_object_vars($projOSGB36Inline), $compare));

        //$projLI          = new Proj('EPSG:27571', $proj4);
        //$projLSud        = new Proj('EPSG:27563', $proj4);
    }

     /**
     * @runInSeparateProcess
     * TODO is this valuable?
     */
     public function testParseInlineProj4Code()
     {
        $proj4 = new Proj4php();
        $proj4->addDef("EPSG:27700",'+proj=tmerc +lat_0=49 +lon_0=-2 +k=0.9996012717 +x_0=400000 +y_0=-100000 +ellps=airy +datum=OSGB36 +units=m +no_defs');

        $proj27700Inline=new Proj('+proj=tmerc +lat_0=49 +lon_0=-2 +k=0.9996012717 +x_0=400000 +y_0=-100000 +ellps=airy +datum=OSGB36 +units=m +no_defs', $proj4);
        $proj27700=new Proj('EPSG:27700', $proj4);

        //$this->assertEquals(array($proj27700),get_object_vars($proj27700Inline));
    }

    public function testInlineProjectionMethod1()
    {
        $proj4 = new Proj4php();
        $proj4->addDef("EPSG:27700",'+proj=tmerc +lat_0=49 +lon_0=-2 +k=0.9996012717 +x_0=400000 +y_0=-100000 +ellps=airy +datum=OSGB36 +units=m +no_defs');
        $proj4->addDef("EPSG:31370","+proj=lcc +lat_1=51.16666723333333 +lat_2=49.8333339 +lat_0=90 +lon_0=4.367486666666666 +x_0=150000.013 +y_0=5400088.438 +ellps=intl +towgs84=106.869,-52.2978,103.724,-0.33657,0.456955,-1.84218,1 +units=m +no_defs");
        $proj4->addDef("EPSG:32040",'+proj=lcc +lat_1=28.38333333333333 +lat_2=30.28333333333333 +lat_0=27.83333333333333 +lon_0=-99 +x_0=609601.2192024384 +y_0=0 +ellps=clrk66 +datum=NAD27 +to_meter=0.3048006096012192 +no_defs ');

        $projWGS84  = new Proj('EPSG:4326', $proj4);
        $projOSGB36 = new Proj('EPSG:27700',$proj4);
        $projLCC2SP = new Proj('EPSG:31370',$proj4);
        $projNAD27  = new Proj('EPSG:32040',$proj4);

        $pointWGS84 = new Point(-96,28.5, $projWGS84);
        $pointNAD27 = $proj4->transform($projNAD27,$pointWGS84);
        $this->assertEquals($pointNAD27->x,2963487.15,'',0.1);
        $this->assertEquals($pointNAD27->y,255412.99,'', 0.1 );

        $pointWGS84 = $proj4->transform($projWGS84,$pointNAD27);
        $this->assertEquals($pointWGS84->x,-96,'',0.1);
        $this->assertEquals($pointWGS84->y,28.5,'',0.1);

        $pointSrc = new Point(671196.3657,1230275.0454,$projOSGB36);
        $pointDest = $proj4->transform($projWGS84, $pointSrc);
        $this->assertEquals(2.9964931538756, $pointDest->x, '', 0.1);
        $this->assertEquals(60.863435314163, $pointDest->y, '', 0.1);

        $pointSrc = $pointDest;
        $pointDest = $proj4->transform($projOSGB36, $pointSrc);
        $this->assertEquals(671196.3657, $pointDest->x, '', 0.1);
        $this->assertEquals(1230275.0454, $pointDest->y, '', 0.1);

        //from @coreation
        $pointLCC2SP=new Point(78367.044643634, 166486.56503096, $projLCC2SP);
        $pointWGS84=new Point(3.3500208637038, 50.803896326566, $projWGS84);

        //Proj4php::setDebug(true);
        $pointWGS84Actual =$proj4->transform($projWGS84, $pointLCC2SP);
        $this->assertEquals($pointWGS84->x, $pointWGS84Actual->x, '', 0.1);
        $this->assertEquals($pointWGS84->y, $pointWGS84Actual->y, '', 0.1);
        //Proj4php::setDebug(false);

        $pointWGS84=new Point(3.3500208637038, 50.803896326566, $projWGS84);
        $pointLCC2SP=new Point(78367.044643634, 166486.56503096, $projLCC2SP);

        //Proj4php::setDebug(true);
        $pointLCC2SPActual=$proj4->transform($projLCC2SP, $pointWGS84);
        $this->assertEquals($pointLCC2SP->x, $pointLCC2SPActual->x, '', 0.1);
        $this->assertEquals($pointLCC2SP->y, $pointLCC2SPActual->y, '', 0.1);
        //Proj4php::setDebug(false);

        // from spatialreference.org (EPSG:31370 page)
        $pointLCC2SP=new Point(157361.845373, 132751.380618, $projLCC2SP);
        $pointWGS84=new Point(4.47, 50.505, $projWGS84);

        //Proj4php::setDebug(true);
        $pointWGS84Actual =$proj4->transform($projWGS84, $pointLCC2SP);
        $this->assertEquals($pointWGS84->x, $pointWGS84Actual->x, '', 0.0001);
        $this->assertEquals($pointWGS84->y, $pointWGS84Actual->y, '', 0.0001);
        //Proj4php::setDebug(false);

        $pointWGS84=new Point(4.47, 50.505, $projWGS84);
        $pointLCC2SP=new Point(157361.845373, 132751.380618, $projLCC2SP);

        //Proj4php::setDebug(true);
        $pointLCC2SPActual=$proj4->transform($projLCC2SP, $pointWGS84);
        $this->assertEquals($pointLCC2SP->x, $pointLCC2SPActual->x, '', 0.1);
        $this->assertEquals($pointLCC2SP->y, $pointLCC2SPActual->y, '', 0.1);
        //Proj4php::setDebug(false);

    }

    public function testInlineProjectionMethod2()
    {
        Proj4php::setDebug(false);

        $proj4           = new Proj4php();
        $projWGS84       = new Proj('EPSG:4326', $proj4);

        $projED50  = new Proj('GEOGCS["ED50",DATUM["European_Datum_1950",SPHEROID["International 1924",6378388,297,AUTHORITY["EPSG","7022"]],AUTHORITY["EPSG","6230"]],PRIMEM["Greenwich",0,AUTHORITY["EPSG","8901"]],UNIT["degree",0.01745329251994328,AUTHORITY["EPSG","9122"]],AUTHORITY["EPSG","4230"]]',$proj4);
        $projNAD27 = new Proj('PROJCS["NAD27 / Texas South Central",GEOGCS["NAD27",DATUM["North_American_Datum_1927",SPHEROID["Clarke 1866",6378206.4,294.9786982138982,AUTHORITY["EPSG","7008"]],AUTHORITY["EPSG","6267"]],PRIMEM["Greenwich",0,AUTHORITY["EPSG","8901"]],UNIT["degree",0.01745329251994328,AUTHORITY["EPSG","9122"]],AUTHORITY["EPSG","4267"]],UNIT["US survey foot",0.3048006096012192,AUTHORITY["EPSG","9003"]],PROJECTION["Lambert_Conformal_Conic_2SP"],PARAMETER["standard_parallel_1",28.38333333333333],PARAMETER["standard_parallel_2",30.28333333333333],PARAMETER["latitude_of_origin",27.83333333333333],PARAMETER["central_meridian",-99],PARAMETER["false_easting",2000000],PARAMETER["false_northing",0],AUTHORITY["EPSG","32040"],AXIS["X",EAST],AXIS["Y",NORTH]]',$proj4);
        $projLCC2SP = new Proj('PROJCS["Belge 1972 / Belgian Lambert 72",GEOGCS["Belge 1972",DATUM["Reseau_National_Belge_1972",SPHEROID["International 1924",6378388,297,AUTHORITY["EPSG","7022"]],TOWGS84[106.869,-52.2978,103.724,-0.33657,0.456955,-1.84218,1],AUTHORITY["EPSG","6313"]],PRIMEM["Greenwich",0,AUTHORITY["EPSG","8901"]],UNIT["degree",0.01745329251994328,AUTHORITY["EPSG","9122"]],AUTHORITY["EPSG","4313"]],UNIT["metre",1,AUTHORITY["EPSG","9001"]],PROJECTION["Lambert_Conformal_Conic_2SP"],PARAMETER["standard_parallel_1",51.16666723333333],PARAMETER["standard_parallel_2",49.8333339],PARAMETER["latitude_of_origin",90],PARAMETER["central_meridian",4.367486666666666],PARAMETER["false_easting",150000.013],PARAMETER["false_northing",5400088.438],AUTHORITY["EPSG","31370"],AXIS["X",EAST],AXIS["Y",NORTH]]',$proj4);

        // Proj4php::setDebug(true);

        $pointWGS84 = new Point(-96,28.5,  $projWGS84);
        $pointNAD27 = $proj4->transform($projNAD27,$pointWGS84);
 
        $this->assertEquals($pointNAD27->x,2963487.15,'', 0.1);
        $this->assertEquals($pointNAD27->y,255412.99,'', 0.1);

        // Proj4php::setDebug(false);

        $pointWGS84 = $proj4->transform($projWGS84,$pointNAD27);
        $this->assertEquals($pointWGS84->x,-96,'',0.1);
        $this->assertEquals($pointWGS84->y,28.5,'',0.1);

        //from @coreation
        $pointLCC2SP=new Point(78367.044643634, 166486.56503096, $projLCC2SP);

        // from http://cs2cs.mygeodata.eu/
        // using:
        // input projection: Belge 1972 / Belgian Lambert 72 (SRID=31370)
        // +proj=lcc +lat_1=51.16666723333333 +lat_2=49.8333339 +lat_0=90 +lon_0=4.367486666666666 
        // +x_0=150000.013 +y_0=5400088.438 +ellps=intl +towgs84=-106.868628,52.297783,-103.723893,0.336570,-0.456955,1.842183,-1.2747 +units=m +no_defs 
        // 
        // output projection:
        // WWGS 84 (SRID=4326)
        // +proj=longlat +datum=WGS84 +no_defs 
        $pointWGS84=new Point(3.3500208637038, 50.803896326566, $projWGS84);

        $pointWGS84Actual =$proj4->transform($projWGS84, $pointLCC2SP);
        $this->assertEquals($pointWGS84->x, $pointWGS84Actual->x, '', 0.1);
        $this->assertEquals($pointWGS84->y, $pointWGS84Actual->y, '', 0.1);

        // reverse transform.
        // I have to redefine the input/output expected points because above they 
        // are altered. (is that really the desired behavior?)
        $pointWGS84=new Point(3.3500208637038, 50.803896326566, $projWGS84);
        $pointLCC2SP=new Point(78367.044643634, 166486.56503096, $projLCC2SP);

        $pointLCC2SPActual=$proj4->transform($projLCC2SP, $pointWGS84);
        $this->assertEquals($pointLCC2SP->x, $pointLCC2SPActual->x, '', 0.1);
        $this->assertEquals($pointLCC2SP->y, $pointLCC2SPActual->y, '', 0.1);
    }

    public function testDatum()
    {
        Proj4php::setDebug(false);

        $proj4           = new Proj4php();
        $projWGS84       = new Proj('EPSG:4326', $proj4);

        $projED50  = new Proj('GEOGCS["ED50",DATUM["European_Datum_1950",SPHEROID["International 1924",6378388,297,AUTHORITY["EPSG","7022"]],AUTHORITY["EPSG","6230"]],PRIMEM["Greenwich",0,AUTHORITY["EPSG","8901"]],UNIT["degree",0.01745329251994328,AUTHORITY["EPSG","9122"]],AUTHORITY["EPSG","4230"]]',$proj4);

        // from http://www.ihsenergy.com/epsg/guid7.pdf
        // Chapter 2.3.2
        // 53°48'33.82"N
        // 2°07'46.38"E
        $pointWGS84 = new Point(deg2rad(53.809189444),deg2rad(2.129455), $projWGS84);

        $proj4->datum_transform($projWGS84->datum,$projED50->datum,$pointWGS84);

        $this->assertEquals(deg2rad(53.809189444),$pointWGS84->x,'',0.1);
        $this->assertEquals(deg2rad(2.129455),$pointWGS84->y,'',0.1);
    }

    public function testProjFour()
    {
        Proj4php::setDebug(false);

        $proj4           = new Proj4php();
        $projL93         = new Proj('EPSG:2154', $proj4);
        $projWGS84       = new Proj('EPSG:4326', $proj4);
        $projLI          = new Proj('EPSG:27571', $proj4);
        $projLSud        = new Proj('EPSG:27563', $proj4);
        $projLSeventyTwo = new Proj('EPSG:31370', $proj4);
        $projGDA94       = new Proj('EPSG:3112', $proj4);

        $pointSrc = new Point('652709.401', '6859290.946');
        $this->assertEquals('652709.401 6859290.946', $pointSrc->toShortString());

        $pointDest = $proj4->transform($projL93, $projWGS84, $pointSrc);
        $this->assertEquals(2.3557811127971, $pointDest->x, '', 0.1);
        $this->assertEquals(48.831938054369, $pointDest->y, '', 0.1);

        $pointDest = $proj4->transform($projWGS84, $projLSeventyTwo, $pointSrc);
        $this->assertEquals(2179.4161950587, $pointDest->x, '', 20);
        $this->assertEquals(-51404.55306690, $pointDest->y, '', 20);
        $this->assertEquals(2354.4969810662, $pointDest->x, '', 300);
        $this->assertEquals(-51359.251012595, $pointDest->y, '', 300);

        $pointDest = $proj4->transform($projLSeventyTwo, $projWGS84, $pointSrc);
        $this->assertEquals(2.3557811002407, $pointDest->x, '', 0.1);
        $this->assertEquals(48.831938050542, $pointDest->y, '', 0.1);
        $this->assertEquals(2.3557811127971, $pointDest->x, '', 0.1);
        $this->assertEquals(48.831938054369, $pointDest->y, '', 0.1);

        $pointDest = $proj4->transform($projWGS84, $projLSud, $pointSrc);
        $this->assertEquals(601419.93654252, $pointDest->x, '', 0.1);
        $this->assertEquals(726554.08650133, $pointDest->y, '', 0.1);
        $this->assertEquals(601419.93647681, $pointDest->x, '', 0.1);
        $this->assertEquals(726554.08650133, $pointDest->y, '', 0.1);

        $pointDest = $proj4->transform($projLSud, $projWGS84, $pointSrc);
        $this->assertEquals(2.3557810993491, $pointDest->x, '', 0.1);
        $this->assertEquals(48.831938051718, $pointDest->y, '', 0.1);
        $this->assertEquals(2.3557811002407, $pointDest->x, '', 0.1);
        $this->assertEquals(48.831938050527, $pointDest->y, '', 0.1);

        $pointDest = $proj4->transform($projWGS84, $projLI, $pointSrc);
        $this->assertEquals(601415.06988072, $pointDest->x, '', 0.1);
        $this->assertEquals(1125718.0309796, $pointDest->y, '', 0.1);
        $this->assertEquals(601415.06994621, $pointDest->x, '', 0.1);
        $this->assertEquals(1125718.0308472, $pointDest->y, '', 0.1);

        $pointDest = $proj4->transform($projLI, $projL93, $pointSrc);
        $this->assertEquals(652709.40007563, $pointDest->x, '', 0.1);
        $this->assertEquals(6859290.9456811, $pointDest->y, '', 0.1);
        $this->assertEquals(652709.40001126, $pointDest->x, '', 0.1);
        $this->assertEquals(6859290.9458141, $pointDest->y, '', 0.1);

        $pointDest = $proj4->transform($projGDA94, $projL93, $pointSrc);
        $this->assertEquals(7172106.7349943, $pointDest->x, '', 0.1);
        $this->assertEquals(13534125.230361, $pointDest->y, '', 0.1);
        $this->assertEquals(7172106.7349943, $pointDest->x, '', 0.1);
        $this->assertEquals(13534125.230361, $pointDest->y, '', 0.1);
    }

    public function testMonteMarioItaly()
    {
        $proj4 = new Proj4php();

        $projTO = new Proj('+proj=tmerc +lat_0=0 +lon_0=9 +k=0.9996 +x_0=1500000 +y_0=0 +ellps=intl +towgs84=-104.1, -49.1, -9.9, 0.971, -2.917, 0.714, -11.68 +units=m +no_defs', $proj4);
        //$this->fail(print_r($projTO, true));

        $projFROM = new Proj('GOOGLE', $proj4);

        $pointMin = new Point(1013714.5417662, 5692462.5159013);
        $pointMinTr = $proj4->transform($projFROM, $projTO, $pointMin);

        $this->assertEquals(array(1508344.3777571, 5032839.2985009), array($pointMinTr->x, $pointMinTr->y), '', 0.0001);
    }
}<|MERGE_RESOLUTION|>--- conflicted
+++ resolved
@@ -34,11 +34,7 @@
         $proj3826 = new Proj('EPSG:3826', $proj4); //TWD97 / TM2 zone 121
         $proj3827 = new Proj('EPSG:3827', $proj4); //TWD67 / TM2 zone 119
         $proj3828 = new Proj('EPSG:3828', $proj4); //TWD67 / TM2 zone 121
-<<<<<<< HEAD
-        $proj27200 = new Proj('EPSG:27200', $proj4);
-=======
         $proj27200 = new Proj('EPSG:27200', $proj4); // PR #61
->>>>>>> 96f056f4
 
         // GPS
         // latitude        longitude
@@ -128,11 +124,7 @@
         $pointSrc = $pointDest;
         $pointDest = $proj4->transform($projWGS84,$proj3828,$pointSrc);
 
-<<<<<<< HEAD
-        // For PR #2
-=======
         // For Issue #61
->>>>>>> 96f056f4
         $pointSrc = new Point('6409770.613969509', '2701435.4371613124');
         $pointDest = $proj4->transform($proj27200,$projWGS84,$pointSrc);
 
