--- conflicted
+++ resolved
@@ -158,12 +158,12 @@
         $projNAD27  = new Proj('EPSG:32040',$proj4);
 
       //  $pointWGS84 = new Point(0.49741884,-1.67551608, $projWGS84);
-        //Proj4php::setDebug(true);
+//        Proj4php::setDebug(true);
         $pointWGS84 = new Point(-96,28.5, $projWGS84);
         $pointNAD27 = $proj4->transform($projNAD27,$pointWGS84);
         $this->assertEquals($pointNAD27->x,2963503.91,'', 0.1);
         $this->assertEquals($pointNAD27->y,254759.80,'', 0.1);
-        Proj4php::setDebug(false);
+//        Proj4php::setDebug(false);
 
         $pointWGS84 = $proj4->transform($projWGS84,$pointNAD27);
         $this->assertEquals($pointWGS84->x,0.49741884,'',0.1);
@@ -206,20 +206,13 @@
         $projNAD27 = new Proj('PROJCS["NAD27 / Texas South Central",GEOGCS["NAD27",DATUM["North_American_Datum_1927",SPHEROID["Clarke 1866",6378206.4,294.9786982138982,AUTHORITY["EPSG","7008"]],AUTHORITY["EPSG","6267"]],PRIMEM["Greenwich",0,AUTHORITY["EPSG","8901"]],UNIT["degree",0.01745329251994328,AUTHORITY["EPSG","9122"]],AUTHORITY["EPSG","4267"]],UNIT["US survey foot",0.3048006096012192,AUTHORITY["EPSG","9003"]],PROJECTION["Lambert_Conformal_Conic_2SP"],PARAMETER["standard_parallel_1",28.38333333333333],PARAMETER["standard_parallel_2",30.28333333333333],PARAMETER["latitude_of_origin",27.83333333333333],PARAMETER["central_meridian",-99],PARAMETER["false_easting",2000000],PARAMETER["false_northing",0],AUTHORITY["EPSG","32040"],AXIS["X",EAST],AXIS["Y",NORTH]]',$proj4);
         $projLCC2SP = new Proj('PROJCS["Belge 1972 / Belgian Lambert 72",GEOGCS["Belge 1972",DATUM["Reseau_National_Belge_1972",SPHEROID["International 1924",6378388,297,AUTHORITY["EPSG","7022"]],TOWGS84[106.869,-52.2978,103.724,-0.33657,0.456955,-1.84218,1],AUTHORITY["EPSG","6313"]],PRIMEM["Greenwich",0,AUTHORITY["EPSG","8901"]],UNIT["degree",0.01745329251994328,AUTHORITY["EPSG","9122"]],AUTHORITY["EPSG","4313"]],UNIT["metre",1,AUTHORITY["EPSG","9001"]],PROJECTION["Lambert_Conformal_Conic_2SP"],PARAMETER["standard_parallel_1",51.16666723333333],PARAMETER["standard_parallel_2",49.8333339],PARAMETER["latitude_of_origin",90],PARAMETER["central_meridian",4.367486666666666],PARAMETER["false_easting",150000.013],PARAMETER["false_northing",5400088.438],AUTHORITY["EPSG","31370"],AXIS["X",EAST],AXIS["Y",NORTH]]',$proj4);
 
-<<<<<<< HEAD
-        Proj4php::setDebug(true);
-        $pointWGS84 = new Point(-96,28.5, $projWGS84);
-        $pointNAD27 = $proj4->transform($projNAD27,$pointWGS84);
-        $this->assertEquals($pointNAD27->x,2963503.91,'', 0.1);
-        $this->assertEquals($pointNAD27->y,254759.80,'', 0.1);
-	Proj4php::setDebug(false);
-=======
+//        Proj4php::setDebug(true);
         $pointWGS84 = new Point(rad2deg(-1.67551608),rad2deg(0.49741884),  $projWGS84);
         $pointNAD27 = $proj4->transform($projNAD27,$pointWGS84);
 
         $this->assertEquals($pointNAD27->x,2963503.91,'', 10);
         $this->assertEquals($pointNAD27->y,254759.80,'', 10);
->>>>>>> 43e3e265
+//        Proj4php::setDebug(false);
 
         $pointWGS84 = $proj4->transform($projWGS84,$pointNAD27);
         $this->assertEquals($pointWGS84->x,0.49741884,'',0.1);
